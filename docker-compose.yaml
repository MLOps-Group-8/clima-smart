--- conflicted
+++ resolved
@@ -17,13 +17,8 @@
     AIRFLOW__SMTP__SMTP_HOST: smtp.gmail.com
     AIRFLOW__SMTP__SMTP_STARTTLS: 'True'
     AIRFLOW__SMTP__SMTP_SSL: 'False'
-<<<<<<< HEAD
-    AIRFLOW__SMTP__SMTP_USER: darshan.webjaguar@gmail.com           # Gmail address
-    AIRFLOW__SMTP__SMTP_PASSWORD: xsps xcpy qdrg tamh         # App password generated from Google
-=======
     AIRFLOW__SMTP__SMTP_USER: keshiarun01@gmail.com           # Gmail address
     AIRFLOW__SMTP__SMTP_PASSWORD: rmuc fysi ipdw opzs         # App password generated from Google
->>>>>>> 286da78a
     AIRFLOW__SMTP__SMTP_PORT: 587
     AIRFLOW__SMTP__SMTP_MAIL_FROM: keshiarun01@gmail.com    # Same Gmail address
     AIRFLOW__SMTP__SMTP_TIMEOUT: 30                         # SMTP timeout in seconds
