--- conflicted
+++ resolved
@@ -200,11 +200,7 @@
                     --artifacts-destination /mlflow/artifacts 
                     --host 0.0.0.0
     ports:
-<<<<<<< HEAD
       - "5001:5000"
-=======
-      - "5000:5000"
->>>>>>> ebdfd83a
     volumes:
           - ./mlruns:/mlflow
 
