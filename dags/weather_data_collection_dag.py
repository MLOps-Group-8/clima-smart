--- conflicted
+++ resolved
@@ -1,4 +1,3 @@
-<<<<<<< HEAD
 # from airflow import DAG
 # from airflow.operators.python_operator import PythonOperator
 # from airflow.operators.email import EmailOperator
@@ -118,128 +117,6 @@
 # # Task to perform feature engineering and visualization
 # def perform_feature_engineering():
 #     logging.info("Starting the feature engineering and visualization task.")
-=======
-from airflow import DAG
-from airflow.operators.python_operator import PythonOperator
-from airflow.operators.email import EmailOperator
-from airflow.utils.email import send_email
-from datetime import datetime, timedelta
-import logging
-import matplotlib.pyplot as plt
-import seaborn as sns
-import numpy as np
-from airflow.operators.trigger_dagrun import TriggerDagRunOperator
-from airflow.utils.trigger_rule import TriggerRule
-from weather_data_collection import (
-    setup_session,
-    fetch_daily_weather_data,
-    process_daily_weather_data,
-    fetch_hourly_weather_data,
-    process_hourly_weather_data
-)
-from weather_data_preprocessing import preprocess_daily_data, preprocess_hourly_data
-from feature_engineering import feature_engineering
-from weather_data_validation import validate_weather_data, test_data_quality_and_schema
-from utils import read_data_from_gcs, save_data_to_gcs, save_object_to_gcs, load_object_from_gcs, save_plot_to_gcs
-from constants import *
-
-# Configure logging
-logging.basicConfig(level=logging.INFO, format='%(asctime)s - %(levelname)s - %(message)s')
-
-API_URL = "https://archive-api.open-meteo.com/v1/archive"
-BUCKET_NAME = 'clima-smart-data-collection'
-
-default_args = {
-    'owner': 'airflow',
-    'depends_on_past': False,
-    'start_date': datetime(2024, 1, 1),
-    'email_on_failure': False,
-    'email_on_retry': False,
-    'retries': 1,
-    'retry_delay': timedelta(minutes=2),
-}
-
-dag = DAG('weather_data_pipeline', default_args=default_args, 
-          description = 'DAG to collect, preprocess, and analyze weather data', 
-          schedule_interval=None,
-          catchup=False)
-
-# Define function to notify failure or sucess via an email
-def notify_success(context):
-    success_email = EmailOperator(
-        task_id='success_email',
-        to='keshiarun01@gmail.com',
-        subject='Success Notification from Airflow',
-        html_content='<p>The task succeeded.</p>',
-        dag=context['dag']
-    )
-    success_email.execute(context=context)
-
-def notify_failure(context):
-    failure_email = EmailOperator(
-        task_id='failure_email',
-        to='keshiarun01@gmail.com',
-        subject='Failure Notification from Airflow',
-        html_content='<p>The task failed.</p>',
-        dag=context['dag']
-    )
-    failure_email.execute(context=context)
-
-
-# Task to fetch and save daily weather data
-def get_daily_weather_data():
-    logging.info("Starting the daily weather data task.")
-    client = setup_session()
-    params = {
-        "latitude": 42.36,
-        "longitude": -71.057,
-        "timezone": "America/New_York",
-        "start_date": "2000-01-01",
-        "end_date": datetime.now().strftime("%Y-%m-%d"),
-        "temperature_unit": "fahrenheit"
-    }
-    response = fetch_daily_weather_data(client, API_URL, params)
-    daily_data = process_daily_weather_data(response)
-    save_data_to_gcs(daily_data, BUCKET_NAME, DAILY_DATA_PATH)
-    logging.info("Daily weather data task completed.")
-
-# Task to fetch and save hourly weather data
-def get_hourly_weather_data():
-    logging.info("Starting the hourly weather data task.")
-    client = setup_session()
-    params = {
-        "latitude": 42.36,
-        "longitude": -71.057,
-        "timezone": "America/New_York",
-        "start_date": "2020-01-01",
-        "end_date": datetime.now().strftime("%Y-%m-%d"),
-        "temperature_unit": "fahrenheit"
-    }
-    response = fetch_hourly_weather_data(client, API_URL, params)
-    hourly_data = process_hourly_weather_data(response)
-    save_data_to_gcs(hourly_data, BUCKET_NAME, HOURLY_DATA_PATH)
-    logging.info("Hourly weather data task completed.")
-
-# Task to preprocess daily data
-def preprocess_daily_weather_data():
-    logging.info("Starting the daily data preprocessing task.")
-    daily_data = read_data_from_gcs(BUCKET_NAME, DAILY_DATA_PATH)
-    df = preprocess_daily_data(daily_data)
-    save_data_to_gcs(df, BUCKET_NAME, PREPROCESSED_DAILY_DATA_PATH)
-    logging.info("Daily data preprocessing task completed.")
-
-# Task to preprocess hourly data
-def preprocess_hourly_weather_data():
-    logging.info("Starting the hourly data preprocessing task.")
-    hourly_data = read_data_from_gcs(BUCKET_NAME, HOURLY_DATA_PATH)
-    df = preprocess_hourly_data(hourly_data)
-    save_data_to_gcs(df, BUCKET_NAME, PREPROCESSED_HOURLY_DATA_PATH)
-    logging.info("Hourly data preprocessing task completed.")
-
-# Task to perform feature engineering and visualization
-def perform_feature_engineering():
-    logging.info("Starting the feature engineering and visualization task.")
->>>>>>> 286da78a
     
 #     daily_data = read_data_from_gcs(BUCKET_NAME, PREPROCESSED_DAILY_DATA_PATH)
 #     hourly_data = read_data_from_gcs(BUCKET_NAME, PREPROCESSED_HOURLY_DATA_PATH)
@@ -311,7 +188,6 @@
 # def validate_daily_and_houlry_weather_data():
 #     logging.info("Starting the data validation task.")
     
-<<<<<<< HEAD
 #     daily_data = read_data_from_gcs(BUCKET_NAME, ENGINEERED_DAILY_DATA_PATH)
 #     hourly_data = read_data_from_gcs(BUCKET_NAME, ENGINEERED_HOURLY_DATA_PATH)
 #     validate_weather_data(daily_data, hourly_data)
@@ -409,109 +285,4 @@
 # # Set task dependencies
 # #daily_weather_task >> hourly_weather_task >> preprocess_daily_task >> preprocess_hourly_task >> feature_engineering_task >> eda_and_visualizations_task >> generate_and_save_schema_stats_task >> validate_data_task >> schema_quality_test_task >> email_notification_task
 
-# chain([daily_weather_task, hourly_weather_task], [preprocess_daily_task, preprocess_hourly_task], feature_engineering_task, eda_and_visualizations_task, generate_and_save_schema_stats_task, validate_data_task, schema_quality_test_task, email_notification_task)
-=======
-    daily_data = read_data_from_gcs(BUCKET_NAME, ENGINEERED_DAILY_DATA_PATH)
-    hourly_data = read_data_from_gcs(BUCKET_NAME, ENGINEERED_HOURLY_DATA_PATH)
-    validate_weather_data(daily_data, hourly_data)
-
-    logging.info("Data validation task completed.")
-
-# Task to test data quality and schema
-def test_weather_data_quality_and_schema():
-    logging.info("Starting the data quality and schema test task.")
-    daily_schema = load_object_from_gcs(BUCKET_NAME, DAILY_SCHEMA_PATH)
-    hourly_schema = load_object_from_gcs(BUCKET_NAME, HOURLY_SCHEMA_PATH)
-    test_data_quality_and_schema(daily_schema, hourly_schema)
-    logging.info("Data quality and schema test task completed.")
-
-# Define Airflow tasks
-daily_weather_task = PythonOperator(
-    task_id='fetch_and_save_daily_weather',
-    python_callable=get_daily_weather_data,
-    on_failure_callback=notify_failure,
-    dag=dag
-)
-
-hourly_weather_task = PythonOperator(
-    task_id='fetch_and_save_hourly_weather',
-    python_callable=get_hourly_weather_data,
-    on_failure_callback=notify_failure,
-    dag=dag
-)
-
-preprocess_daily_task = PythonOperator(
-    task_id='preprocess_daily_data',
-    python_callable=preprocess_daily_weather_data,
-    on_failure_callback=notify_failure,
-    dag=dag
-)
-
-preprocess_hourly_task = PythonOperator(
-    task_id='preprocess_hourly_data',
-    python_callable=preprocess_hourly_weather_data,
-    on_failure_callback=notify_failure,
-    dag=dag
-)
-
-feature_engineering_task = PythonOperator(
-    task_id='feature_engineering',
-    python_callable=perform_feature_engineering,
-    on_failure_callback=notify_failure,
-    dag=dag
-)
-
-eda_and_visualizations_task = PythonOperator(
-    task_id='eda_and_visualization',
-    python_callable=eda_and_visualizations,
-    on_failure_callback=notify_failure,
-    dag=dag
-)
-
-# Updated task for generating and saving schema and stats
-generate_and_save_schema_stats_task = PythonOperator(
-    task_id='generate_and_save_schema_stats',
-    python_callable=save_schema_and_stats,
-    op_args=['daily_schema.pkl', 'hourly_schema.pkl', 'daily_stats.pkl', 'hourly_stats.pkl'],
-    op_kwargs={
-        'bucket_name': BUCKET_NAME,
-        'destination_path': 'weather_data_validation'
-    },
-    on_failure_callback=notify_failure,
-    dag=dag
-)
-
-# Validation tasks
-validate_data_task = PythonOperator(
-    task_id='validate_weather_data',
-    python_callable=validate_daily_and_houlry_weather_data,
-    on_failure_callback=notify_failure,
-    dag=dag
-)
-
-schema_quality_test_task = PythonOperator(
-    task_id='test_data_quality_and_schema',
-    python_callable=test_weather_data_quality_and_schema,
-    on_failure_callback=notify_failure,
-    dag=dag
-)
-
-email_notification_task = EmailOperator(
-    task_id='send_email_notification',
-    to='keshiarun01@gmail.com',
-    subject='Dag Completed Successfully',
-    html_content='<p>Dag Completed</p>',
-    dag=dag,
-)
-
-# Task to trigger the ModelPipeline DAG
-trigger_model_pipeline_task = TriggerDagRunOperator(
-    task_id='trigger_model_pipeline_task',
-    trigger_dag_id='ModelDevelopmentPipeline1',
-    trigger_rule=TriggerRule.ALL_DONE,  # Ensure this task runs only if all upstream tasks succeed
-    dag=dag,
-)
-
-# Set task dependencies
-daily_weather_task >> hourly_weather_task >> preprocess_daily_task >> preprocess_hourly_task >> feature_engineering_task >> eda_and_visualizations_task >> generate_and_save_schema_stats_task >> validate_data_task >> schema_quality_test_task >> email_notification_task >> trigger_model_pipeline_task
->>>>>>> 286da78a
+# chain([daily_weather_task, hourly_weather_task], [preprocess_daily_task, preprocess_hourly_task], feature_engineering_task, eda_and_visualizations_task, generate_and_save_schema_stats_task, validate_data_task, schema_quality_test_task, email_notification_task)