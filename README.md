--- conflicted
+++ resolved
@@ -51,7 +51,11 @@
 
 ## Git Repository Structure
 
-
+```
+├── LICENSE                <- Open-source license if one is chosen
+├── Makefile                    <- Makefile with convenience commands
+├── pyproject.toml              <- Project configuration and package metadata
+├── README.md                   <- The top-level README for developers using this project
 ├── assets                      <- Contains subfolders for weather data, data plots, and data validation assets
 │   ├── weather_data
 │   │   ├── weather_data_daily_weather_data.csv
@@ -83,18 +87,8 @@
 │   │   └── train.py            <- Model training script
 │   └── plots.py                <- Script for data visualization
 │
-<<<<<<< HEAD
-├── dags                   <- Directory for Airflow DAGs and utility scripts
-│   ├── utils.py            <- Utility functions used across different scripts
-│   ├── constants.py            <- Constants used across different scripts
-│   ├── weather_data_collection.py           <- Script to collect weather data
-│   ├── weather_data_collection_dag.py       <- Airflow DAG for scheduling data collection
-│   ├── weather_data_preprocessing.py        <- Script for data preprocessing
-│   └── weather_data_visualization.py        <- Script for generating data visualizations
-=======
 ├── config                      <- Configuration files, including credentials
 │   └── key.json                <- JSON key file for authentication (e.g., Google Cloud)
->>>>>>> c3c77a9c
 │
 ├── dags                        <- Directory for Airflow DAGs and utility scripts
 │   ├── constants.py            <- Defines constants used across DAGs
@@ -132,14 +126,11 @@
 │   ├── errors_failure_Group_8.pdf
 │   ├── Project_Scoping_Group_8.pdf
 │   └── user_needs_Group_8.pdf
-│
-├── Makefile                    <- Makefile with convenience commands
-├── pyproject.toml              <- Project configuration and package metadata
-├── README.md                   <- The top-level README for developers using this project
+├── docker-compose.yaml         <- Docker configuration for containerized environments
+└── Dockerfile                  <- Docker image configuration
 ├── requirements.txt            <- List of dependencies for the environment
 ├── setup.cfg                   <- Configuration for code style enforcement (flake8, etc.)
-├── docker-compose.yaml         <- Docker configuration for containerized environments
-└── Dockerfile                  <- Docker image configuration
+```
 
 ---
 
